--- conflicted
+++ resolved
@@ -545,13 +545,8 @@
         if not self.child_history:
             return ""
 
-<<<<<<< HEAD
         feedback_dict = self._parse_score_msg(self.child_history[-1].get('post_assessment', ""), system,
-            join_feedback=join_feedback)
-=======
-        feedback_dict = self._parse_score_msg(self.history[-1].get('post_assessment', ""), system,
                                               join_feedback=join_feedback)
->>>>>>> 0b2226b0
         if not short_feedback:
             return feedback_dict['feedback'] if feedback_dict['valid'] else ''
         if feedback_dict['valid']:
