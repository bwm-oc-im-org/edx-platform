--- conflicted
+++ resolved
@@ -1,23 +1,17 @@
-<<<<<<< HEAD
+import logging
 from cStringIO import StringIO
-from lxml import etree
-from path import path # NOTE (THK): Only used for detecting presence of syllabus
-from xmodule.graders import grader_from_conf
-=======
-import logging
 from lxml import etree
 from path import path  # NOTE (THK): Only used for detecting presence of syllabus
 import requests
 import time
 from datetime import datetime
 
-from xmodule.util.decorators import lazyproperty
 from xmodule.graders import load_grading_policy
->>>>>>> e97469ae
 from xmodule.modulestore import Location
 from xmodule.seq_module import SequenceDescriptor, SequenceModule
 from xmodule.timeparse import parse_time, stringify_time
 from xmodule.util.decorators import lazyproperty
+from xmodule.graders import grader_from_conf
 from datetime import datetime
 import json
 import logging
@@ -28,13 +22,12 @@
 
 log = logging.getLogger(__name__)
 
-<<<<<<< HEAD
+
 edx_xml_parser = etree.XMLParser(dtd_validation=False, load_dtd=False,
                                  remove_comments=True, remove_blank_text=True)
 
 _cached_toc = {}
-=======
->>>>>>> e97469ae
+
 
 class CourseDescriptor(SequenceDescriptor):
     module_class = SequenceModule
@@ -555,10 +548,4 @@
 
     @property
     def org(self):
-<<<<<<< HEAD
         return self.location.org
-
-
-=======
-        return self.location.org
->>>>>>> e97469ae
