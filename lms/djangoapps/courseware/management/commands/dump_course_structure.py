--- conflicted
+++ resolved
@@ -106,11 +106,8 @@
 
         info = dump_module(course, inherited=options['inherited'], defaults=options['inherited_defaults'])
 
-<<<<<<< HEAD
-=======
         return json.dumps(info, indent=2, sort_keys=True, default=unicode)
 
->>>>>>> f30ad29b
 
 def dump_module(module, destination=None, inherited=False, defaults=False):
     """
@@ -153,6 +150,7 @@
         dump_module(child, destination, inherited, defaults)
 
     return destination
+
 
 def dump_module_by_position(course_id, module, level=0, 
                             destination=None, prefix=None, parent=None):
