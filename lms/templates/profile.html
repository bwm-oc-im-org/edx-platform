<%inherit file="main.html" />
<%namespace name='static' file='static_content.html'/>

<%block name="headextra">
  <%static:css group='course'/>
</%block>

<%namespace name="profile_graphs" file="profile_graphs.js"/>

<%block name="title"><title>Profile - edX 6.002x</title></%block>

<%!
    from django.core.urlresolvers import reverse
%>

<%block name="js_extra">
<script type="text/javascript" src="${static.url('js/vendor/flot/jquery.flot.js')}"></script>
<script type="text/javascript" src="${static.url('js/vendor/flot/jquery.flot.stack.js')}"></script>
<script type="text/javascript" src="${static.url('js/vendor/flot/jquery.flot.symbol.js')}"></script>
<script>
${profile_graphs.body(grade_summary, "grade-detail-graph")}
</script>

<script>
var loc=true; // Activate on clicks? Not if already clicked.
var lang=true;
$(function() {
      $("#change_location").click(function() {
         $(this).hide();

         log_event("profile", {"type":"location_show", "old":$("#location_sub").text()});

         if(loc) {
           $("#description").html('<div>'+
                                  "Preferred format is city, state, country (so for us, "+
                                  "&quot;Cambridge, Massachusetts, USA&quot;), but give "+
                                  "as much or as little detail as you want. </div>");

           loc=false;

           $("#location_sub").html('<form>'+'<input id="id_loc_text" type="text" name="loc_text" />'+
             '<input type="submit" id="change_loc_button" value="Save" />'+'</form>');

           $("#change_loc_button").click(function() {
             $("#change_location").show();

              postJSON('/change_setting', {'location':$("#id_loc_text").attr("value")}, function(json) {
                $("#location_sub").text(json.location);
                loc=true;
                $("#description").html("");
               log_event("profile", {"type":"location_change", "new":json.location});
              });
           });
         }
      });

      $('#change_password').click(function(){
        $('.modal').trigger('click');
        log_event("profile", {"type":"password_show"});
      });

    $('#pwd_reset_button').click(function() {
      $.postWithPrefix('/password_reset/',{ "csrfmiddlewaretoken" : "${ csrf }",
                    "email"  : $('#id_email').val()}, function(data){
         $("#password_reset_complete_link").click();
         log_event("profile", {"type":"password_send"});
      });
    });


    $("#change_email_form").submit(function(){
      var new_email = $('#new_email_field').val();
      var new_password = $('#new_email_password').val();

      postJSON('/change_email',{"new_email":new_email, 
                                "password":new_password},
               function(data){
          if(data.success){
          $("#change_email").html("<h1>Please verify your new email</h1><p>You'll receive a confirmation in your in-box. Please click the link in the email to confirm the email change.</p>");
          } else {
            $("#change_email_error").html(data.error);
          }
       });
       log_event("profile", {"type":"email_change_request", 
                               "old_email":"${email}",
                               "new_email":new_email});
       return false;
    });

    $("#change_name_form").submit(function(){
      var new_name = $('#new_name_field').val();
      var rationale = $('#name_rationale_field').val();

      postJSON('/change_name',{"new_name":new_name, 
                                "rationale":rationale},
               function(data){
          if(data.success){
          $("#apply_name_change").html("<h1>Your request has been submitted.</h1><p>We'll send you an e-mail when approve the change or need further information. Please allow for up to a week for us to process your request.</p>");
          } else {
            $("#change_name_error").html(data.error);
          }
       });
       log_event("profile", {"type":"name_change_request", 
                               "new_name":new_name,
                               "rationale":rationale});
       return false;
    });

});
</script>
</%block>


<%include file="course_navigation.html" args="active_page='profile'" />

<section class="container">
  <div class="profile-wrapper">

    <section class="course-info">
      <header>
        <h1>Course Progress</h1>
      </header>

      <div id="grade-detail-graph"></div>

      <ol class="chapters">
        %for chapter in courseware_summary:
        %if not chapter['chapter'] == "hidden":
        <li>
<<<<<<< HEAD
          <h2><a href="javascript:void(0)">
          ${ chapter['chapter'] }</a></h2>
=======
          <h2>${ chapter['chapter'] }</h2>
>>>>>>> 0bfcefd2

          <ol class="sections">
            %for section in chapter['sections']:
            <li>
              <%
              earned = section['section_total'].earned
              total = section['section_total'].possible
              percentageString = "{0:.0%}".format( float(earned)/total) if earned > 0 and total > 0 else ""
              %>
              
<<<<<<< HEAD
              <h3><a href="javascript:void(0)">
=======
              <h3><a href="${reverse('courseware_section', kwargs={'course_id' : course.id, 'chapter' : chapter['chapter'], 'section' : section['section']})}">
>>>>>>> 0bfcefd2
                ${ section['section'] }</a> ${"({0:.3n}/{1:.3n}) {2}".format( float(earned), float(total), percentageString )}</h3>
              ${section['format']}
              %if 'due' in section and section['due']!="":
                due ${section['due']}
              %endif
              
              %if len(section['scores']) > 0:
                <ol class="scores">
                  ${ "Problem Scores: " if section['graded'] else "Practice Scores: "}
                  %for score in section['scores']:
                    <li class="score">${"{0:.3n}/{1:.3n}".format(float(score.earned),float(score.possible))}</li>
                  %endfor
                </ol>
              %endif
              
            </li> <!--End section-->
            %endfor
          </ol> <!--End sections-->
        </li> <!--End chapter-->
        %endif
        %endfor
      </ol> <!--End chapters-->

    </section>

    <section aria-label="Profile Navigation" class="user-info">

      <header>
        <h1>Student Profile</h1>
      </header>

      <ul>
        <li>
          Name: <strong>${name}</strong>
          %if True:
          <a href="#apply_name_change" rel="leanModal" class="name-edit" aria-label="Edit Name">Edit</a>
          %else:
          (Name change pending)
          %endif
        </li>

        <li>
          Forum name: <strong>${username}</strong> 
        </li>

        <li>
          E-mail: <strong>${email}</strong> <a href="#change_email" rel="leanModal" class="edit-email" aria-label="Edit Email">Edit</a>
        </li>
        <li>
          Location: <div id="location_sub">${location}</div><div id="description"></div> <a href="#" id="change_location" aria-label="Edit Location">Edit</a>
        </li>
        <li>
          Password reset
          <input id="id_email" type="hidden" name="email" maxlength="75" value="${email}" />
          <input type="submit" id="pwd_reset_button" value="Reset" aria-label="Reset Password" />
          <p>We'll e-mail a password reset link to ${email}.</p>
        </li>
      </ul>

    </section>
  </div>
</section>

<div id="password_reset_complete" class="leanModal_box">
  <a href="#password_reset_complete" rel="leanModal" id="password_reset_complete_link"></a>
  <h1>Password Reset Email Sent</h1>
  <p>
    An email has been sent to ${email}. Follow the link in the email to change your password.
  </p>
</div>

<div id="apply_name_change" class="leanModal_box">
  <h1>Apply to change your name</h1>
  <form id="change_name_form">
    <div id="change_name_error"> </div>
    <fieldset>
      <p>To uphold the credibility of <span class="edx">edX</span> certificates, name changes must go through an approval process. A member of the course staff will review your request, and if approved, update your information. Please allow up to a week for your request to be processed. Thank you.</p> 
      <ul>
        <li>
          <label>Enter your desired full name, as it will appear on the <span class="edx">edX</span> Certificate: </label>
          <input id="new_name_field" value="" type="text" />
        </li>
        <li>
          <label>Reason for name change:</label>
          <textarea id="name_rationale_field" value=""></textarea>
        </li>
        <li>
          <input type="submit" id="submit">
        </li>
      </ul>
    </fieldset>
  </form>
</div>

<div id="change_email" class="leanModal_box">
  <h1>Change e-mail</h1> 
  <div id="apply_name_change_error"></div>
  <form id="change_email_form">
    <div id="change_email_error"> </div>
    <fieldset>
      <ul>
        <li>
          <label> Please enter your new email address: </label>
          <input id="new_email_field" type="email" value="" />
        </li>

        <li>
          <label> Please confirm your password: </label>
          <input id="new_email_password" value="" type="password" />
        </li>
        <li>
          <p>We will send a confirmation to both ${email} and your new e-mail as part of the process.</p>
          <input type="submit" id="submit_email_change" />
        </li>
      </ul>
      </fieldset>
    </form>
</div>

<div id="deactivate-account" class="leanModal_box">
  <h1>Deactivate <span class="edx">edX</span> Account</h1>
  <p>Once you deactivate you&rsquo;re MIT<em>x</em> account you will no longer recieve updates and new class announcements from MIT<em>x</em>.</p>
  <p>If you&rsquo;d like to still get updates and new class announcements you can just <a href="#unenroll" rel="leanModal">unenroll</a> and keep your account active.</p>

  <form id="unenroll_form">
    <div id="unenroll_error"> </div>
    <fieldset>
      <ul>
        <li>
          <input type="submit" id="" value="Yes, I don't want an edX account or hear about any new classes or updates to edX" />
        </li>
      </ul>
    </fieldset>
  </form>
</div>

<div id="unenroll" class="leanModal_box">
  <h1>Unenroll from 6.002x</h1>
  <p>Please note: you will still receive updates and new class announcements from ed<em>X</em>. If you don&rsquo;t wish to receive any more updates or announcements <a href="#deactivate-account" rel="leanModal">deactivate your account</a>.</p>

  <form id="unenroll_form">
    <div id="unenroll_error"> </div>
    <fieldset>
      <ul>
        <li>
          <input type="submit" id="" value="Yes, I want to unenroll from 6.002x but still hear about any new classes or updates to edX" />
        </li>
      </ul>
    </fieldset>
  </form>
</div><|MERGE_RESOLUTION|>--- conflicted
+++ resolved
@@ -127,12 +127,7 @@
         %for chapter in courseware_summary:
         %if not chapter['chapter'] == "hidden":
         <li>
-<<<<<<< HEAD
-          <h2><a href="javascript:void(0)">
-          ${ chapter['chapter'] }</a></h2>
-=======
           <h2>${ chapter['chapter'] }</h2>
->>>>>>> 0bfcefd2
 
           <ol class="sections">
             %for section in chapter['sections']:
@@ -143,11 +138,7 @@
               percentageString = "{0:.0%}".format( float(earned)/total) if earned > 0 and total > 0 else ""
               %>
               
-<<<<<<< HEAD
-              <h3><a href="javascript:void(0)">
-=======
               <h3><a href="${reverse('courseware_section', kwargs={'course_id' : course.id, 'chapter' : chapter['chapter'], 'section' : section['section']})}">
->>>>>>> 0bfcefd2
                 ${ section['section'] }</a> ${"({0:.3n}/{1:.3n}) {2}".format( float(earned), float(total), percentageString )}</h3>
               ${section['format']}
               %if 'due' in section and section['due']!="":
