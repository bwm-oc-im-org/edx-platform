--- conflicted
+++ resolved
@@ -95,11 +95,7 @@
                 <li class="action">
                 <a class="btn" href="${cert_status['download_url']}"
                    title="${_('This link will open/download a PDF document')}">
-<<<<<<< HEAD
-                   Download Your PDF Statement of Accomplishment</a></li>
-=======
-                   ${_("Download Your PDF Certificate")}</a></li>
->>>>>>> 6aa5d2cc
+                   ${_("Download Your PDF Statement of Accomplishment")}</a></li>
               % endif
 
               % if cert_status['show_survey_button']:
